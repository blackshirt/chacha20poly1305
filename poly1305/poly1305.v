--- conflicted
+++ resolved
@@ -36,11 +36,7 @@
 // return the 16-byte result. The key must be unique for each message, authenticating two
 // different messages with the same key allows an attacker to forge messages at will.
 pub fn new_tag(msg []u8, key []u8) []u8 {
-<<<<<<< HEAD
 	mut p := new_poly1305(key) or { panic(err.msg) }
-=======
-	mut p := new_poly1305(key) or { panic(err.msg()) }
->>>>>>> 823298f9
 	p.input(msg)
 	tag := p.result()
 	return tag
@@ -49,11 +45,7 @@
 // verify verifies mac is a valid authenticator for msg with the given key.
 // its return true when mac is valid, and false otherwise.
 pub fn verify(mac []u8, msg []u8, key []u8) bool {
-<<<<<<< HEAD
 	mut p := new_poly1305(key) or { panic(err.msg) }
-=======
-	mut p := new_poly1305(key) or { panic(err.msg()) }
->>>>>>> 823298f9
 	p.input(msg)
 	tag := p.result()
 	return subtle.constant_time_compare(mac, tag) == 1
@@ -62,11 +54,7 @@
 // new_poly1305 create new Poly1305 MAC instances and initializes it with the given key.
 // Poly1305 MAC cannot be used like common hash, because using a poly1305 key twice breaks its security.
 // Therefore feeding data to input to a running MAC after calling result causes it to panic.
-<<<<<<< HEAD
 pub fn new_poly1305(key []u8) ?Poly1305 {
-=======
-pub fn new_poly1305(key []u8) !Poly1305 {
->>>>>>> 823298f9
 	if key.len != poly1305.key_size {
 		return error('wrong key size provided')
 	}
