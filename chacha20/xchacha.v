// Building block for eXtended ChaCha20 stream cipher
// Its based on https://datatracker.ietf.org/doc/html/draft-arciszewski-xchacha-03
// so, its maybe outdated...

module chacha20

import encoding.binary

// hchacha20 are intermediary step to build xchacha20 and initialized the same way as the ChaCha20 cipher,
// except hchacha20 use a 128-bit (16 byte) nonce and has no counter to derive subkey
fn hchacha20(key []u8, nonce []u8) []u8 {
	// early bound check
	_, _ = key[..key_size], nonce[..16]

	mut x0 := cc0
	mut x1 := cc1
	mut x2 := cc2
	mut x3 := cc3

	mut x4 := binary.little_endian_u32(key[0..4])
	mut x5 := binary.little_endian_u32(key[4..8])
	mut x6 := binary.little_endian_u32(key[8..12])
	mut x7 := binary.little_endian_u32(key[12..16])

	mut x8 := binary.little_endian_u32(key[16..20])
	mut x9 := binary.little_endian_u32(key[20..24])
	mut x10 := binary.little_endian_u32(key[24..28])
	mut x11 := binary.little_endian_u32(key[28..32])

	mut x12 := binary.little_endian_u32(nonce[0..4])
	mut x13 := binary.little_endian_u32(nonce[4..8])
	mut x14 := binary.little_endian_u32(nonce[8..12])
	mut x15 := binary.little_endian_u32(nonce[12..16])

	for i := 0; i < 10; i++ {
		// Diagonal round.
		x0, x4, x8, x12 = quarter_round(x0, x4, x8, x12)
		x1, x5, x9, x13 = quarter_round(x1, x5, x9, x13)
		x2, x6, x10, x14 = quarter_round(x2, x6, x10, x14)
		x3, x7, x11, x15 = quarter_round(x3, x7, x11, x15)

		// Column round.
		x0, x5, x10, x15 = quarter_round(x0, x5, x10, x15)
		x1, x6, x11, x12 = quarter_round(x1, x6, x11, x12)
		x2, x7, x8, x13 = quarter_round(x2, x7, x8, x13)
		x3, x4, x9, x14 = quarter_round(x3, x4, x9, x14)
	}

	mut out := []u8{len: 32}

	binary.little_endian_put_u32(mut out[0..4], x0)
	binary.little_endian_put_u32(mut out[4..8], x1)
	binary.little_endian_put_u32(mut out[8..12], x2)
	binary.little_endian_put_u32(mut out[12..16], x3)

	binary.little_endian_put_u32(mut out[16..20], x12)
	binary.little_endian_put_u32(mut out[20..24], x13)
	binary.little_endian_put_u32(mut out[24..28], x14)
	binary.little_endian_put_u32(mut out[28..32], x15)

	return out
}

// eXtended nonce size (xchacha20) encrypt function
// as specified in https://datatracker.ietf.org/doc/html/draft-arciszewski-xchacha-03
fn encrypt_extended(key []u8, ctr u32, nonce []u8, plaintext []u8) ![]u8 {
	if nonce.len != x_nonce_size {
		return error('xchacha: wrong x nonce size: ${nonce.len}')
	}
	subkey := hchacha20(key, nonce[0..16])
	mut cnonce := nonce[16..24].clone()
<<<<<<< HEAD
	cnonce.prepend([byte(0x00), 0x00, 0x00, 0x00])
	ciphertext := encrypt_generic(subkey, ctr, cnonce, plaintext)?
=======
	cnonce.prepend([u8(0x00), 0x00, 0x00, 0x00])
	ciphertext := encrypt_generic(subkey, ctr, cnonce, plaintext)!
>>>>>>> 823298f9

	return ciphertext
}<|MERGE_RESOLUTION|>--- conflicted
+++ resolved
@@ -69,13 +69,10 @@
 	}
 	subkey := hchacha20(key, nonce[0..16])
 	mut cnonce := nonce[16..24].clone()
-<<<<<<< HEAD
+
 	cnonce.prepend([byte(0x00), 0x00, 0x00, 0x00])
 	ciphertext := encrypt_generic(subkey, ctr, cnonce, plaintext)?
-=======
-	cnonce.prepend([u8(0x00), 0x00, 0x00, 0x00])
-	ciphertext := encrypt_generic(subkey, ctr, cnonce, plaintext)!
->>>>>>> 823298f9
+
 
 	return ciphertext
 }